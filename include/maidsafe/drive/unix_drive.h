--- conflicted
+++ resolved
@@ -93,22 +93,11 @@
 template <typename Storage>
 class FuseDrive : public Drive<Storage> {
  public:
-<<<<<<< HEAD
   typedef std::shared_ptr<Storage> StoragePtr;
 
   FuseDrive(StoragePtr storage, const Identity& unique_user_id, const Identity& root_parent_id,
             const boost::filesystem::path& mount_dir, const std::string& product_id,
             const boost::filesystem::path& drive_name);
-=======
-  FuseDrive(std::shared_ptr<Storage> maid_node_nfs,
-                       const Identity& unique_user_id, const Identity& drive_root_id,
-                       const boost::filesystem::path& mount_dir,
-                       const boost::filesystem::path& drive_name);
-
-  FuseDrive(const Identity& drive_root_id, const boost::filesystem::path& mount_dir,
-                       const boost::filesystem::path& drive_name);
->>>>>>> ab0c352d
-
   virtual ~FuseDrive();
 
   virtual bool Unmount();
@@ -203,34 +192,12 @@
 const bool FuseDrive<Storage>::kAllowMsHidden_(false);
 
 template <typename Storage>
-<<<<<<< HEAD
 FuseDrive<Storage>::FuseDrive(StoragePtr storage, const Identity& unique_user_id,
                               const Identity& root_parent_id,
                               const boost::filesystem::path& mount_dir,
                               const std::string& /*product_id*/,
                               const boost::filesystem::path& drive_name)
     : Drive<Storage>::Drive(storage, unique_user_id, root_parent_id, mount_dir),
-=======
-FuseDrive<Storage>::FuseDrive(
-    std::shared_ptr<Storage> maid_node_nfs, const Identity& unique_user_id,
-    const Identity& drive_root_id, const boost::filesystem::path& mount_dir,
-    const boost::filesystem::path& drive_name)
-    : Drive<Storage>::Drive(maid_node_nfs, unique_user_id, drive_root_id,
-                                                  mount_dir),
-      fuse_(nullptr),
-      fuse_channel_(nullptr),
-      fuse_mountpoint_(nullptr),
-      drive_name_(drive_name.string()),
-      fuse_event_loop_thread_() {
-  Init();
-}
-
-template <typename Storage>
-FuseDrive<Storage>::FuseDrive(const Identity& drive_root_id,
-                                                    const boost::filesystem::path& mount_dir,
-                                                    const boost::filesystem::path& drive_name)
-    : Drive<Storage>::Drive(drive_root_id, mount_dir),
->>>>>>> ab0c352d
       fuse_(nullptr),
       fuse_channel_(nullptr),
       fuse_mountpoint_(nullptr),

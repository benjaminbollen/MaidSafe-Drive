/*  Copyright 2011 MaidSafe.net limited

    This MaidSafe Software is licensed to you under (1) the MaidSafe.net Commercial License,
    version 1.0 or later, or (2) The General Public License (GPL), version 3, depending on which
    licence you accepted on initial access to the Software (the "Licences").

    By contributing code to the MaidSafe Software, or to this project generally, you agree to be
    bound by the terms of the MaidSafe Contributor Agreement, version 1.0, found in the root
    directory of this project at LICENSE, COPYING and CONTRIBUTOR respectively and also
    available at: http://www.maidsafe.net/licenses

    Unless required by applicable law or agreed to in writing, the MaidSafe Software distributed
    under the GPL Licence is distributed on an "AS IS" BASIS, WITHOUT WARRANTIES OR CONDITIONS
    OF ANY KIND, either express or implied.

    See the Licences for the specific language governing permissions and limitations relating to
    use of the MaidSafe Software.                                                                 */

#ifndef MAIDSAFE_DRIVE_DIRECTORY_HANDLER_H_
#define MAIDSAFE_DRIVE_DIRECTORY_HANDLER_H_

#include <algorithm>
#include <functional>
#include <limits>
#include <memory>
#include <string>
#include <type_traits>
#include <utility>
#include <vector>

#include "boost/algorithm/string/find.hpp"
#include "boost/filesystem/operations.hpp"
#include "boost/filesystem/fstream.hpp"
#include "boost/filesystem/path.hpp"

#include "maidsafe/common/rsa.h"
#include "maidsafe/common/log.h"
#include "maidsafe/common/profiler.h"
#include "maidsafe/common/utils.h"

#include "maidsafe/data_types/data_type_values.h"
#include "maidsafe/data_types/mutable_data.h"

#include "maidsafe/encrypt/self_encryptor.h"

#include "maidsafe/drive/config.h"
#include "maidsafe/drive/directory.h"
#include "maidsafe/drive/utils.h"
#include "maidsafe/drive/meta_data.h"


namespace maidsafe {
namespace drive {
namespace detail {

namespace test {
class DirectoryHandlerTest;
}

template <typename Storage>
class DirectoryHandler {
 public:
  typedef std::shared_ptr<Storage> StoragePtr;
  typedef std::shared_ptr<DirectoryListing> DirectoryListingPtr;
  typedef encrypt::SelfEncryptor<Storage> SelfEncryptor;
  typedef encrypt::DataMap DataMap;
  typedef encrypt::DataMapPtr DataMapPtr;

  DirectoryHandler(StoragePtr storage, const Identity& unique_user_id,
                   const Identity& root_parent_id);
  virtual ~DirectoryHandler() {}

  void Add(const boost::filesystem::path& relative_path, const MetaData& meta_data,
           DirectoryId& grandparent_id, DirectoryId& parent_id);
  Directory Get(const boost::filesystem::path& relative_path);
  void Delete(const boost::filesystem::path& relative_path);
  void Rename(const boost::filesystem::path& old_relative_path,
              const boost::filesystem::path& new_relative_path, MetaData& meta_data);
  void UpdateParent(const boost::filesystem::path& parent_path, const MetaData& meta_data);

  Identity root_parent_id() const { return root_parent_id_; }

  friend class test::DirectoryHandlerTest;

 private:
  DirectoryHandler(const DirectoryHandler&);
  DirectoryHandler& operator=(const DirectoryHandler&);

  bool IsDirectory(const MetaData& meta_data) const;
  void GetParentAndGrandparent(const boost::filesystem::path& relative_path,
                               Directory& grandparent, Directory& parent,
                               MetaData& parent_meta_data);
  void RenameSameParent(const boost::filesystem::path& old_relative_path,
                        const boost::filesystem::path& new_relative_path, MetaData& meta_data);
  void RenameDifferentParent(const boost::filesystem::path& old_relative_path,
                             const boost::filesystem::path& new_relative_path,
                             MetaData& meta_data);
  void Put(const Directory& directory, const boost::filesystem::path& relative_path);
  Directory Get(const DirectoryId& parent_id, const DirectoryId& directory_id) const;
  void Delete(const Directory& directory);
  DataMapPtr GetDataMap(const DirectoryId& parent_id, const DirectoryId& directory_id) const;

 private:
  StoragePtr storage_;
  Identity unique_user_id_, root_parent_id_;
  mutable std::mutex cache_mutex_;
  std::map<boost::filesystem::path, Directory> cache_;
};

// ==================== Implementation details ====================================================

template <typename Storage>
DirectoryHandler<Storage>::DirectoryHandler(StoragePtr storage, const Identity& unique_user_id,
                                            const Identity& root_parent_id)
    : storage_(storage),
      unique_user_id_(unique_user_id),
      root_parent_id_(root_parent_id),
      cache_mutex_(),
      cache_() {
  if (!unique_user_id.IsInitialised())
    ThrowError(CommonErrors::uninitialised);
  if (!root_parent_id.IsInitialised()) {
    root_parent_id_ = Identity(RandomString(64));
    MetaData root_meta_data(kRoot, true);
    Directory root_parent, root;
    DirectoryListingPtr root_parent_listing(std::make_shared<DirectoryListing>(root_parent_id_)),
                        root_listing(std::make_shared<DirectoryListing>(
                            *root_meta_data.directory_id));
    root_parent.parent_id = unique_user_id_;
    root_parent.listing = root_parent_listing;
    root_parent.listing->AddChild(root_meta_data);
    root.parent_id = root_parent_id_;
    root.listing = root_listing;
    Put(root_parent, kRoot.parent_path());
    Put(root, kRoot);
  }
}

template <typename Storage>
void DirectoryHandler<Storage>::Add(const boost::filesystem::path& relative_path,
                                    const MetaData& meta_data, DirectoryId& grandparent_id,
                                    DirectoryId& parent_id) {
  SCOPED_PROFILE
  Directory grandparent, parent;
  MetaData parent_meta_data;
  GetParentAndGrandparent(relative_path, grandparent, parent, parent_meta_data);

  assert(parent.listing);
  parent.listing->AddChild(meta_data);

  if (IsDirectory(meta_data)) {
    Directory directory(parent.listing->directory_id(),
                        std::make_shared<DirectoryListing>(*meta_data.directory_id));
    try {
      Put(directory, relative_path);
    }
    catch(const std::exception& exception) {
      parent.listing->RemoveChild(meta_data);
      boost::throw_exception(exception);
    }
  }

  parent_meta_data.UpdateLastModifiedTime();

#ifndef MAIDSAFE_WIN32
  parent_meta_data.attributes.st_ctime = parent_meta_data.attributes.st_mtime;
  if (IsDirectory(meta_data))
    ++parent_meta_data.attributes.st_nlink;
#endif
  if (grandparent.listing)
    grandparent.listing->UpdateChild(parent_meta_data);

  try {
    Put(parent, relative_path.parent_path());
  }
  catch (const std::exception& exception) {
    parent.listing->RemoveChild(meta_data);
    boost::throw_exception(exception);
  }

  Put(grandparent, relative_path.parent_path().parent_path());

  if (grandparent.listing)
    grandparent_id = grandparent.listing->directory_id();
  parent_id = parent.listing->directory_id();
}

template <typename Storage>
Directory DirectoryHandler<Storage>::Get(const boost::filesystem::path& relative_path) {
  SCOPED_PROFILE
  {
    std::lock_guard<std::mutex> lock(cache_mutex_);
    auto itr(cache_.find(relative_path));
    if (itr != std::end(cache_))
      return itr->second;
  }
  Directory directory(Get(unique_user_id_, root_parent_id_));
  MetaData meta_data;
  bool found_root = false;
  auto end(std::end(relative_path));
  for (auto itr(std::begin(relative_path)); itr != end; ++itr) {
    if (itr == std::begin(relative_path)) {
      directory.listing->GetChild(kRoot, meta_data);
      found_root = true;
    } else {
      directory.listing->GetChild(*itr, meta_data);
    }

    if (!meta_data.directory_id)
      ThrowError(CommonErrors::invalid_parameter);
    directory = Get(directory.listing->directory_id(), *meta_data.directory_id);
    if (found_root)
      found_root = false;
  }
  {  // NOLINT
    std::lock_guard<std::mutex> lock(cache_mutex_);
    cache_[relative_path] = directory;
  }
  return directory;
}

template <typename Storage>
void DirectoryHandler<Storage>::Delete(const boost::filesystem::path& relative_path) {
  SCOPED_PROFILE
  Directory grandparent, parent;
  MetaData meta_data, parent_meta_data;
  GetParentAndGrandparent(relative_path, grandparent, parent, parent_meta_data);

  assert(parent.listing);
  parent.listing->GetChild(relative_path.filename(), meta_data);

  if (IsDirectory(meta_data)) {
    Directory directory(Get(relative_path));
    Delete(directory);
    {  // NOLINT
      std::lock_guard<std::mutex> lock(cache_mutex_);
      cache_.erase(relative_path);
    }
  } else {
    SelfEncryptor(meta_data.data_map, *storage_).DeleteAllChunks();
  }

  parent.listing->RemoveChild(meta_data);
  parent_meta_data.UpdateLastModifiedTime();

#ifndef MAIDSAFE_WIN32
  parent_meta_data.attributes.st_ctime = parent_meta_data.attributes.st_mtime;
  if (IsDirectory(meta_data))
    --parent_meta_data.attributes.st_nlink;
#endif

  try {
    if (grandparent.listing)
      grandparent.listing->UpdateChild(parent_meta_data);
  }
  catch (...) {/*Non-critical*/
  }

#ifndef MAIDSAFE_WIN32
  Put(grandparent, relative_path.parent_path().parent_path());
#endif
  Put(parent, relative_path.parent_path());
}

template <typename Storage>
void DirectoryHandler<Storage>::Rename(const boost::filesystem::path& old_relative_path,
                                       const boost::filesystem::path& new_relative_path,
                                       MetaData& meta_data) {
  SCOPED_PROFILE
  if (old_relative_path == new_relative_path)
    return;

  if (old_relative_path.parent_path() == new_relative_path.parent_path())
    RenameSameParent(old_relative_path, new_relative_path, meta_data);
  else
    RenameDifferentParent(old_relative_path, new_relative_path, meta_data);
}

template <typename Storage>
void DirectoryHandler<Storage>::UpdateParent(const boost::filesystem::path& parent_path,
                                             const MetaData& meta_data) {
  SCOPED_PROFILE
  Directory parent = Get(parent_path);
  parent.listing->UpdateChild(meta_data);
  Put(parent, parent_path);
}

template <typename Storage>
bool DirectoryHandler<Storage>::IsDirectory(const MetaData& meta_data) const {
  return static_cast<bool>(meta_data.directory_id);
}

template <typename Storage>
void DirectoryHandler<Storage>::GetParentAndGrandparent(
    const boost::filesystem::path& relative_path, Directory& grandparent, Directory& parent,
    MetaData& parent_meta_data) {
  grandparent = Get(relative_path.parent_path().parent_path());
  grandparent.listing->GetChild(relative_path.parent_path().filename(), parent_meta_data);
  if (!(parent_meta_data.directory_id))
    ThrowError(CommonErrors::invalid_parameter);
  parent = Get(relative_path.parent_path());
}

template <typename Storage>
void DirectoryHandler<Storage>::RenameSameParent(const boost::filesystem::path& old_relative_path,
                                                 const boost::filesystem::path& new_relative_path,
                                                 MetaData& meta_data) {
  Directory grandparent, parent;
  MetaData parent_meta_data;
  GetParentAndGrandparent(old_relative_path, grandparent, parent, parent_meta_data);

#ifndef MAIDSAFE_WIN32
  struct stat old;
  old.st_ctime = meta_data.attributes.st_ctime;
  old.st_mtime = meta_data.attributes.st_mtime;
  time(&meta_data.attributes.st_mtime);
  meta_data.attributes.st_ctime = meta_data.attributes.st_mtime;
#endif

  assert(parent.listing);
  if (!parent.listing->HasChild(new_relative_path.filename())) {
    parent.listing->RemoveChild(meta_data);
    meta_data.name = new_relative_path.filename();
    parent.listing->AddChild(meta_data);
  } else {
    MetaData old_meta_data;
    try {
      parent.listing->GetChild(new_relative_path.filename(), old_meta_data);
    }
    catch (const std::exception& exception) {
#ifndef MAIDSAFE_WIN32
      meta_data.attributes.st_ctime = old.st_ctime;
      meta_data.attributes.st_mtime = old.st_mtime;
#endif
      boost::throw_exception(exception);
    }
    parent.listing->RemoveChild(old_meta_data);
    parent.listing->RemoveChild(meta_data);
    meta_data.name = new_relative_path.filename();
    parent.listing->AddChild(meta_data);
  }

#ifdef MAIDSAFE_WIN32
  GetSystemTimeAsFileTime(&parent_meta_data.last_write_time);
#else
  parent_meta_data.attributes.st_ctime = parent_meta_data.attributes.st_mtime =
      meta_data.attributes.st_mtime;
//   if (!same_parent && IsDirectory(meta_data)) {
//     --parent_meta_data.attributes.st_nlink;
//     ++new_parent_meta_data.attributes.st_nlink;
//     new_parent_meta_data.attributes.st_ctime =
//         new_parent_meta_data.attributes.st_mtime =
//         parent_meta_data.attributes.st_mtime;
//   }
#endif
  Put(parent, old_relative_path.parent_path());

// #ifndef MAIDSAFE_WIN32
//   try {
//     assert(grandparent.listing);
//     grandparent.listing->UpdateChild(parent_meta_data, true);
//   }
//   catch(...) { /*Non-critical*/ }
//   Put(grandparent, old_relative_path.parent_path().parent_path());
// #endif
}

template <typename Storage>
void DirectoryHandler<Storage>::RenameDifferentParent(
    const boost::filesystem::path& old_relative_path,
    const boost::filesystem::path& new_relative_path,
    MetaData& meta_data) {
  Directory old_grandparent, old_parent, new_grandparent, new_parent;
  MetaData old_parent_meta_data, new_parent_meta_data;

  GetParentAndGrandparent(old_relative_path, old_grandparent, old_parent, old_parent_meta_data);
  GetParentAndGrandparent(new_relative_path, new_grandparent, new_parent, new_parent_meta_data);
#ifndef MAIDSAFE_WIN32
  struct stat old;
  old.st_ctime = meta_data.attributes.st_ctime;
  old.st_mtime = meta_data.attributes.st_mtime;
  time(&meta_data.attributes.st_mtime);
  meta_data.attributes.st_ctime = meta_data.attributes.st_mtime;
#endif
  assert(old_parent.listing);
  assert(new_parent.listing);

  if (IsDirectory(meta_data)) {
    Directory directory(Get(old_relative_path));
    Delete(directory);
    directory.parent_id = new_parent.listing->directory_id();
    Put(directory, new_relative_path);
  }

  old_parent.listing->RemoveChild(meta_data);

  if (!new_parent.listing->HasChild(new_relative_path.filename())) {
    meta_data.name = new_relative_path.filename();
    new_parent.listing->AddChild(meta_data);
  } else {
    MetaData old_meta_data;
    try {
      new_parent.listing->GetChild(new_relative_path.filename(), old_meta_data);
    }
    catch(const std::exception& exception) {
#ifndef MAIDSAFE_WIN32
      meta_data.attributes.st_ctime = old.st_ctime;
      meta_data.attributes.st_mtime = old.st_mtime;
#endif
      boost::throw_exception(exception);
    }
    new_parent.listing->RemoveChild(old_meta_data);
    meta_data.name = new_relative_path.filename();
    new_parent.listing->AddChild(meta_data);
  }

#ifdef MAIDSAFE_WIN32
  GetSystemTimeAsFileTime(&old_parent_meta_data.last_write_time);
#else
  old_parent_meta_data.attributes.st_ctime = old_parent_meta_data.attributes.st_mtime =
      meta_data.attributes.st_mtime;
  if (IsDirectory(meta_data)) {
    --old_parent_meta_data.attributes.st_nlink;
    ++new_parent_meta_data.attributes.st_nlink;
    new_parent_meta_data.attributes.st_ctime = new_parent_meta_data.attributes.st_mtime =
        old_parent_meta_data.attributes.st_mtime;
  }
#endif
  Put(old_parent, old_relative_path.parent_path());
  Put(new_parent, new_relative_path.parent_path());

#ifndef MAIDSAFE_WIN32
  if (new_relative_path.parent_path() != old_relative_path.parent_path().parent_path()) {
    try {
      if (old_grandparent.listing)
        old_grandparent.listing->UpdateChild(old_parent_meta_data);
    }
    catch (...) {/*Non-critical*/
    }
    Put(old_grandparent, old_relative_path.parent_path().parent_path());
  }
#endif
}

template <typename Storage>
void DirectoryHandler<Storage>::Put(const Directory& directory,
                                    const boost::filesystem::path& relative_path) {
  std::string serialised_directory_listing(directory.listing->Serialise());

  try {
    Delete(directory);
  }
  catch(...) {}

  DataMapPtr data_map(new encrypt::DataMap);
  {
    SelfEncryptor self_encryptor(data_map, *storage_);
    assert(serialised_directory_listing.size() <= std::numeric_limits<uint32_t>::max());
    if (!self_encryptor.Write(serialised_directory_listing.c_str(),
                              static_cast<uint32_t>(serialised_directory_listing.size()),
                              0)) {
      ThrowError(CommonErrors::invalid_parameter);
    }
  }

  auto encrypted_data_map = encrypt::EncryptDataMap(
      directory.parent_id, directory.listing->directory_id(), data_map);

  MutableData::Name name = MutableData::Name(directory.listing->directory_id());
  MutableData mutable_data(name, encrypted_data_map);
  storage_->template Put<MutableData>(mutable_data);

  {  // NOLINT
    std::lock_guard<std::mutex> lock(cache_mutex_);
    cache_[relative_path] = directory;
  }
}

template <typename Storage>
Directory DirectoryHandler<Storage>::Get(
    const DirectoryId& parent_id, const DirectoryId& directory_id) const {
  DataMapPtr data_map(GetDataMap(parent_id, directory_id));
  SelfEncryptor self_encryptor(data_map, *storage_);
  uint32_t data_map_size(static_cast<uint32_t>(data_map->size()));
  std::string serialised_listing(data_map_size, 0);

  if (!self_encryptor.Read(const_cast<char*>(serialised_listing.c_str()), data_map_size, 0))
    ThrowError(CommonErrors::invalid_parameter);

  Directory directory(parent_id, std::make_shared<DirectoryListing>(serialised_listing));
  assert(directory.listing->directory_id() == directory_id);
  return directory;
}

<<<<<<< HEAD
=======
template <typename Storage, typename DirectoryType>
typename std::enable_if<!is_encrypted_dir<DirectoryType>::value, Directory>::type
GetDirectoryFromStorage(Storage& storage, const DirectoryId& parent_id,
                        const DirectoryId& directory_id) {
  static_assert(DirectoryType::Tag::kValue == DataTagValue::kWorldDirectoryValue,
                "This should only be called with WorldDirectory type.");
  DirectoryType dir(storage.Get(typename DirectoryType::Name(directory_id)).get());
  return Directory(parent_id, std::make_shared<DirectoryListing>(dir.data().string()), nullptr,
                   DirectoryType::Tag::kValue);
}

template <typename Storage, typename DirectoryType>
DataMapPtr GetDataMapFromStorage(Storage& storage, const DirectoryId& parent_id,
                                 const DirectoryId& directory_id) {
  static_assert(is_encrypted_dir<DirectoryType>::value, "Must be an encrypted type of directory.");
  DirectoryType dir(storage.Get(typename DirectoryType::Name(directory_id)).get());
  auto data_map(std::make_shared<encrypt::DataMap>());
  encrypt::DecryptDataMap(parent_id, directory_id, dir.data().string(), data_map);
  return data_map;
}

>>>>>>> 04ca391f
template <typename Storage>
void DirectoryHandler<Storage>::Delete(const Directory& directory) {
  DataMapPtr data_map(GetDataMap(directory.parent_id, directory.listing->directory_id()));
  SelfEncryptor self_encryptor(data_map, *storage_);
  self_encryptor.DeleteAllChunks();
  MutableData::Name name(directory.listing->directory_id());
  storage_->template Delete<MutableData>(name);
}

<<<<<<< HEAD
template <typename Storage>
typename DirectoryHandler<Storage>::DataMapPtr DirectoryHandler<Storage>::GetDataMap(
    const DirectoryId& parent_id, const DirectoryId& directory_id) const {
  MutableData::Name name = MutableData::Name(directory_id);
  MutableData directory(storage_->template Get<MutableData>(name).get());
  auto data_map(std::make_shared<DataMap>());
  encrypt::DecryptDataMap(parent_id, directory_id, directory.data().string(), data_map);
  return data_map;
=======
template <typename Storage, typename DirectoryType>
typename std::enable_if<is_encrypted_dir<DirectoryType>::value>::type DeleteFromStorage(
    Storage& storage, const Directory& directory) {
  assert(directory.type == DirectoryType::Tag::kValue);
  if (directory.data_map) {
    encrypt::SelfEncryptor<Storage> self_encryptor(directory.data_map, storage);
    self_encryptor.DeleteAllChunks();
  }
  // TODO(Fraser#5#): 2013-08-28 - Check if there's a case where the DM could be nullptr and we need
  //                  to retrieve the DM from Storage in order to call DeleteAllChunks().
  storage.Delete(typename DirectoryType::Name(directory.listing->directory_id()));
}

template <typename Storage, typename DirectoryType>
typename std::enable_if<!is_encrypted_dir<DirectoryType>::value>::type DeleteFromStorage(
    Storage& storage, const Directory& directory) {
  assert(directory.type == DirectoryType::Tag::kValue);
  storage.Delete(typename DirectoryType::Name(directory.listing->directory_id()));
>>>>>>> 04ca391f
}

}  // namespace detail
}  // namespace drive
}  // namespace maidsafe

#endif  // MAIDSAFE_DRIVE_DIRECTORY_HANDLER_H_<|MERGE_RESOLUTION|>--- conflicted
+++ resolved
@@ -492,68 +492,23 @@
   return directory;
 }
 
-<<<<<<< HEAD
-=======
-template <typename Storage, typename DirectoryType>
-typename std::enable_if<!is_encrypted_dir<DirectoryType>::value, Directory>::type
-GetDirectoryFromStorage(Storage& storage, const DirectoryId& parent_id,
-                        const DirectoryId& directory_id) {
-  static_assert(DirectoryType::Tag::kValue == DataTagValue::kWorldDirectoryValue,
-                "This should only be called with WorldDirectory type.");
-  DirectoryType dir(storage.Get(typename DirectoryType::Name(directory_id)).get());
-  return Directory(parent_id, std::make_shared<DirectoryListing>(dir.data().string()), nullptr,
-                   DirectoryType::Tag::kValue);
-}
-
-template <typename Storage, typename DirectoryType>
-DataMapPtr GetDataMapFromStorage(Storage& storage, const DirectoryId& parent_id,
-                                 const DirectoryId& directory_id) {
-  static_assert(is_encrypted_dir<DirectoryType>::value, "Must be an encrypted type of directory.");
-  DirectoryType dir(storage.Get(typename DirectoryType::Name(directory_id)).get());
-  auto data_map(std::make_shared<encrypt::DataMap>());
-  encrypt::DecryptDataMap(parent_id, directory_id, dir.data().string(), data_map);
-  return data_map;
-}
-
->>>>>>> 04ca391f
 template <typename Storage>
 void DirectoryHandler<Storage>::Delete(const Directory& directory) {
   DataMapPtr data_map(GetDataMap(directory.parent_id, directory.listing->directory_id()));
   SelfEncryptor self_encryptor(data_map, *storage_);
   self_encryptor.DeleteAllChunks();
   MutableData::Name name(directory.listing->directory_id());
-  storage_->template Delete<MutableData>(name);
-}
-
-<<<<<<< HEAD
+  storage_->Delete(name);
+}
+
 template <typename Storage>
 typename DirectoryHandler<Storage>::DataMapPtr DirectoryHandler<Storage>::GetDataMap(
     const DirectoryId& parent_id, const DirectoryId& directory_id) const {
   MutableData::Name name = MutableData::Name(directory_id);
-  MutableData directory(storage_->template Get<MutableData>(name).get());
+  MutableData directory(storage_->Get(name).get());
   auto data_map(std::make_shared<DataMap>());
   encrypt::DecryptDataMap(parent_id, directory_id, directory.data().string(), data_map);
   return data_map;
-=======
-template <typename Storage, typename DirectoryType>
-typename std::enable_if<is_encrypted_dir<DirectoryType>::value>::type DeleteFromStorage(
-    Storage& storage, const Directory& directory) {
-  assert(directory.type == DirectoryType::Tag::kValue);
-  if (directory.data_map) {
-    encrypt::SelfEncryptor<Storage> self_encryptor(directory.data_map, storage);
-    self_encryptor.DeleteAllChunks();
-  }
-  // TODO(Fraser#5#): 2013-08-28 - Check if there's a case where the DM could be nullptr and we need
-  //                  to retrieve the DM from Storage in order to call DeleteAllChunks().
-  storage.Delete(typename DirectoryType::Name(directory.listing->directory_id()));
-}
-
-template <typename Storage, typename DirectoryType>
-typename std::enable_if<!is_encrypted_dir<DirectoryType>::value>::type DeleteFromStorage(
-    Storage& storage, const Directory& directory) {
-  assert(directory.type == DirectoryType::Tag::kValue);
-  storage.Delete(typename DirectoryType::Name(directory.listing->directory_id()));
->>>>>>> 04ca391f
 }
 
 }  // namespace detail

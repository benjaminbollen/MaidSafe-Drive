--- conflicted
+++ resolved
@@ -120,10 +120,7 @@
 
 template<typename Storage, typename Directory>
 struct Get {
-<<<<<<< HEAD
 
-=======
->>>>>>> 53f1a311
   NonEmptyString operator()(Storage& storage, const typename Directory::Name& name) {
     storage.Get<Directory>(name, nullptr);  // FIXME ...value returned in response_functor
     return NonEmptyString();
@@ -141,10 +138,7 @@
 
 template<typename Storage, typename Directory>
 struct Delete {
-<<<<<<< HEAD
 
-=======
->>>>>>> 53f1a311
   void operator()(Storage& storage, const typename Directory::Name& name) {
     storage.Delete<Directory>(name, nullptr);
   }

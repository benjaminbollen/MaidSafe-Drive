--- conflicted
+++ resolved
@@ -1660,24 +1660,6 @@
       }
       REQUIRE((original_file.eof() && recovered_file.eof()));
 #endif
-<<<<<<< HEAD
-    std::wifstream original_file, recovered_file;
-
-    original_file.imbue(std::locale());
-    recovered_file.imbue(std::locale());
-
-    original_file.open(utf8_file.string(), std::ios_base::binary | std::ios_base::in);
-    REQUIRE(original_file.good());
-    recovered_file.open(file.string(), std::ios_base::binary | std::ios_base::in);
-    REQUIRE(original_file.good());
-
-    std::wstring original_string(256, 0), recovered_string(256, 0);
-    while(!original_file.eof() && !recovered_file.eof()) {
-      original_file.getline(const_cast<wchar_t*>(original_string.c_str()), 256);
-      recovered_file.getline(const_cast<wchar_t*>(recovered_string.c_str()), 256);
-      REQUIRE(original_string == recovered_string);
-=======
->>>>>>> 952f1f0d
     }
 
     // allow time for the version to store!

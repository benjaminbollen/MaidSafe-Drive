--- conflicted
+++ resolved
@@ -683,21 +683,12 @@
 //  REQUIRE(WriteFile(script_file, content));
 //  REQUIRE(fs::exists(script_file, error_code));
 
-<<<<<<< HEAD
-  int result(setuid(0));
-#if !defined(MAIDSAFE_APPLE) && !defined(MAIDSAFE_BSD)
-  clearenv();
-#endif
-  result = system((start_directory.string() + script).c_str());
-  static_cast<void>(result);
-=======
 //  int result(setuid(0));
-// #if !defined(MAIDSAFE_APPLE) && !defined(__FreeBSD__)
+// #if !defined(MAIDSAFE_APPLE) && !defined(MAIDSAFE_BSD)
 //  clearenv();
 // #endif
 //  result = system((start_directory.string() + script).c_str());
 //  static_cast<void>(result);
->>>>>>> 1da9e967
 
 //  std::vector<std::string> process_args;
 //  process_args.emplace_back(shell_path.string());

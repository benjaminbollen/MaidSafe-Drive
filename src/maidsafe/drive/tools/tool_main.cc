/*  Copyright 2013 MaidSafe.net limited

    This MaidSafe Software is licensed to you under (1) the MaidSafe.net Commercial License,
    version 1.0 or later, or (2) The General Public License (GPL), version 3, depending on which
    licence you accepted on initial access to the Software (the "Licences").

    By contributing code to the MaidSafe Software, or to this project generally, you agree to be
    bound by the terms of the MaidSafe Contributor Agreement, version 1.0, found in the root
    directory of this project at LICENSE, COPYING and CONTRIBUTOR respectively and also
    available at: http://www.maidsafe.net/licenses

    Unless required by applicable law or agreed to in writing, the MaidSafe Software distributed
    under the GPL Licence is distributed on an "AS IS" BASIS, WITHOUT WARRANTIES OR CONDITIONS
    OF ANY KIND, either express or implied.

    See the Licences for the specific language governing permissions and limitations relating to
    use of the MaidSafe Software.                                                                 */


#ifndef MAIDSAFE_WIN32
#include <signal.h>
#endif

#include <algorithm>
#include <cstdio>
#include <cstdint>
#include <fstream>
#include <functional>
#include <iterator>
#include <memory>
#include <set>
#include <string>
#include <vector>

#include "boost/filesystem/path.hpp"
#include "boost/filesystem/operations.hpp"
#include "boost/program_options.hpp"
#include "boost/process/child.hpp"
#include "boost/process/execute.hpp"
#include "boost/process/initializers.hpp"
#include "boost/process/wait_for_exit.hpp"
#include "boost/process/terminate.hpp"
#include "boost/process/search_path.hpp"
#include "boost/system/error_code.hpp"

#include "maidsafe/common/application_support_directories.h"
#include "maidsafe/common/error.h"
#include "maidsafe/common/ipc.h"
#include "maidsafe/common/log.h"
#include "maidsafe/common/on_scope_exit.h"
#include "maidsafe/common/process.h"
#include "maidsafe/common/utils.h"

#include "maidsafe/drive/drive.h"

namespace fs = boost::filesystem;
namespace po = boost::program_options;
namespace bp = boost::process;

namespace maidsafe {

namespace test {

int RunTool(int argc, char** argv, const fs::path& root, const fs::path& temp);

namespace {

#ifdef _MSC_VER
// This function is needed to avoid use of po::bool_switch causing MSVC warning C4505:
// 'boost::program_options::typed_value<bool>::name' : unreferenced local function has been removed.
void UseUnreferenced() {
  auto dummy = po::typed_value<bool>(nullptr);
  static_cast<void>(dummy);
}
#endif

fs::path g_root, g_temp, g_storage_path;
std::unique_ptr<bp::child> g_child;
std::string g_error_message;
int g_return_code(0);
enum class TestType { kDisk, kLocal, kNetwork, kLocalConsole, kNetworkConsole } g_test_type;
bool g_enable_vfs_logging;
#ifdef MAIDSAFE_WIN32
const std::string kHelpInfo("You must pass exactly one of '--disk', '--local', '--local_console', "
                            "'--network' or '--network_console'");
#else
const std::string kHelpInfo("You must pass exactly one of '--disk', '--local' or '--network'");
#endif

void CreateDir(const fs::path& dir) {
  boost::system::error_code error_code;
  if (!fs::create_directories(dir, error_code) || error_code) {
    g_error_message = std::string("Failed to create ") + dir.string() + ": " + error_code.message();
    g_return_code = error_code.value();
    ThrowError(CommonErrors::filesystem_io_error);
  }
}

void SetUpTempDirectory() {
  boost::system::error_code error_code;
  g_temp = fs::unique_path(fs::temp_directory_path() / "MaidSafe_Test_Filesystem_%%%%-%%%%-%%%%");
  CreateDir(g_temp);
  LOG(kInfo) << "Created temp directory " << g_temp;
}

void RemoveTempDirectory() {
  boost::system::error_code error_code;
  if (fs::remove_all(g_temp, error_code) == 0 || error_code)
    LOG(kWarning) << "Failed to remove g_temp " << g_temp << ": " << error_code.message();
  else
    LOG(kInfo) << "Removed " << g_temp;
}

void SetUpStorageDirectory() {
  boost::system::error_code error_code;
  g_storage_path =
      fs::unique_path(fs::temp_directory_path() / "MaidSafe_Test_ChunkStore_%%%%-%%%%-%%%%");
  CreateDir(g_storage_path);
  LOG(kInfo) << "Created g_storage_path " << g_storage_path;
}

void RemoveStorageDirectory() {
  boost::system::error_code error_code;
  if (fs::remove_all(g_storage_path, error_code) == 0 || error_code) {
    LOG(kWarning) << "Failed to remove g_storage_path " << g_storage_path << ": "
                  << error_code.message();
  } else {
    LOG(kInfo) << "Removed " << g_storage_path;
  }
}

void SetUpRootDirectory(fs::path base_dir) {
#ifdef MAIDSAFE_WIN32
  if (g_test_type == TestType::kDisk) {
    g_root = fs::unique_path(base_dir / "MaidSafe_Root_Filesystem_%%%%-%%%%-%%%%");
    CreateDir(g_root);
  } else {
    g_root = drive::GetNextAvailableDrivePath();
  }
#else
  g_root = fs::unique_path(base_dir / "MaidSafe_Root_Filesystem_%%%%-%%%%-%%%%");
  CreateDir(g_root);
#endif
  LOG(kInfo) << "Created root directory " << g_root;
}

void RemoveRootDirectory() {
  boost::system::error_code error_code;
  fs::remove_all(g_root, error_code);
  if (error_code)
    LOG(kWarning) << "Failed to remove root directory " << g_root << ": " << error_code.message();
  else
    LOG(kInfo) << "Removed " << g_root;
}

std::function<void()> remove_test_dirs([] {
  RemoveTempDirectory();
  if (fs::exists(g_storage_path))
    RemoveStorageDirectory();
  RemoveRootDirectory();
});

po::options_description CommandLineOptions() {
  po::options_description command_line_options(
      std::string("Filesystem Tool Options:\n") + kHelpInfo);
  command_line_options.add_options()("help,h", "Show help message.")
                                    ("disk", "Perform all tests/benchmarks on native hard disk.")
                                    ("local", "Perform all tests/benchmarks on local VFS.")
                                    ("network", "Perform all tests/benchmarks on network VFS.");
#ifdef MAIDSAFE_WIN32
  command_line_options.add_options()
      ("local_console", "Perform all tests/benchmarks on local VFS running as a console app.")
      ("network_console", "Perform all tests/benchmarks on network VFS running as a console app.")
      ("enable_vfs_logging", po::bool_switch(&g_enable_vfs_logging), "Enable logging on the VFS "
          "(this is only useful if used with '--local_console' or '--network_console'.");
#else
  command_line_options.add_options() ("enable_vfs_logging", po::bool_switch(&g_enable_vfs_logging),
      "Enable logging on the VFS (this is only useful if used with '--local' or '--network'.");
#endif
  return command_line_options;
}

po::variables_map ParseAllOptions(int& argc, char* argv[],
                                  std::vector<std::string>& unused_options) {
  auto command_line_options(CommandLineOptions());
  po::parsed_options parsed(po::command_line_parser(unused_options).options(command_line_options).
                            allow_unregistered().run());

  po::variables_map variables_map;
  po::store(parsed, variables_map);
  po::notify(variables_map);

  // Strip used command line options before passing to RunTool function.
  unused_options = po::collect_unrecognized(parsed.options, po::include_positional);
  argc = static_cast<int>(unused_options.size());
  int position(0);
  for (const auto& unused_option : unused_options)
    std::strcpy(argv[position++], unused_option.c_str());  // NOLINT

  return variables_map;
}

void HandleHelp(const po::variables_map& variables_map) {
  if (variables_map.count("help")) {
    std::ostringstream stream;
    stream << CommandLineOptions() << "\n\n";
    g_error_message = stream.str();
    g_return_code = 0;
    throw MakeError(CommonErrors::success);
  }
}

void GetTestType(const po::variables_map& variables_map) {
  int option_count(0);
  if (variables_map.count("disk")) {
    ++option_count;
    g_test_type = TestType::kDisk;
  }
  if (variables_map.count("local")) {
    ++option_count;
    g_test_type = TestType::kLocal;
  }
  if (variables_map.count("network")) {
    ++option_count;
    g_test_type = TestType::kNetwork;
  }
  if (variables_map.count("local_console")) {
    ++option_count;
    g_test_type = TestType::kLocalConsole;
  }
  if (variables_map.count("network_console")) {
    ++option_count;
    g_test_type = TestType::kNetworkConsole;
  }
  if (option_count != 1) {
    std::ostringstream stream;
    stream << kHelpInfo << "'.  For all options, run '--help'\n\n";
    g_error_message = stream.str();
    g_return_code = 1;
    ThrowError(CommonErrors::invalid_parameter);
  }
}

void SignalChildProcessAndWaitToExit() {
  if (!g_child)
    return;
#ifdef MAIDSAFE_WIN32
  SetConsoleCtrlHandler([](DWORD control_type)->BOOL {
        LOG(kInfo) << "Received console control signal " << control_type << ".";
        return (control_type == CTRL_BREAK_EVENT ? TRUE : FALSE);
      }, TRUE);
  assert(g_child->proc_info.dwProcessId);
  GenerateConsoleCtrlEvent(CTRL_BREAK_EVENT, g_child->proc_info.dwProcessId);
#else
  assert(g_child->pid);
  int result(kill(g_child->pid, SIGINT));
  if (result) {
    LOG(kError) << "Sending signal to drive process ID " << g_child->pid << " returned result "
                << result;
  } else {
    LOG(kInfo) << "Sending signal to drive process ID " << g_child->pid << " returned result "
               << result;
  }
#endif
  boost::system::error_code error_code;
  auto exit_code = bp::wait_for_exit(*g_child, error_code);
  if (error_code)
    LOG(kError) << "Error waiting for child to exit: " << error_code.message();
  else
    LOG(kInfo) << "Drive process has completed with exit code " << exit_code;
}

void PrepareDisk() {
  SetUpTempDirectory();
  SetUpRootDirectory(fs::temp_directory_path());
}

void PrepareLocalVfs() {
  SetUpTempDirectory();
  SetUpStorageDirectory();
  SetUpRootDirectory(GetHomeDir());

  std::vector<std::string> shared_memory_args;
  shared_memory_args.push_back(g_root.string());
  shared_memory_args.push_back(g_storage_path.string());
  shared_memory_args.push_back(RandomString(64));  // unique_id
  shared_memory_args.push_back(RandomString(64));  // root_parent_id
  shared_memory_args.push_back(RandomAlphaNumericString(10));  // drive_name
  shared_memory_args.push_back("1");  // Create flag set to "true".

  auto shared_memory_name(RandomAlphaNumericString(32));
  ipc::CreateSharedMemory(shared_memory_name, shared_memory_args);

  // Set up boost::process args
  std::vector<std::string> process_args;
  const auto kExePath(process::GetOtherExecutablePath(
      g_test_type == TestType::kLocal ? "local_drive" : "local_drive_console").string());
  process_args.push_back(kExePath);
  std::string shared_memory_opt("--shared_memory " + shared_memory_name);
  process_args.push_back(shared_memory_opt);
<<<<<<< HEAD
                                                            process_args.push_back("--log_* I --log_colour_mode 2 --log_no_async");
=======
  if (g_enable_vfs_logging)
    process_args.push_back("--log_* I --log_colour_mode 2");
>>>>>>> 918b644c
  const auto kCommandLine(process::ConstructCommandLine(process_args));

  boost::system::error_code error_code;
  g_child.reset(new bp::child(bp::execute(bp::initializers::run_exe(kExePath),
                                          bp::initializers::set_cmd_line(kCommandLine),
                                          bp::initializers::set_on_error(error_code))));
#ifdef MAIDSAFE_WIN32
  g_root /= boost::filesystem::path("/").make_preferred();
  while (!fs::exists(g_root, error_code))
    Sleep(std::chrono::milliseconds(100));
#else
  Sleep(std::chrono::seconds(3));
#endif
}

void PrepareNetworkVfs() {
  g_error_message = "Network test is unimplemented just now.";
  g_return_code = 10;
  ThrowError(CommonErrors::invalid_parameter);
}

void PrepareTest() {
  switch (g_test_type) {
    case TestType::kDisk:
      PrepareDisk();
      break;
    case TestType::kLocal:
    case TestType::kLocalConsole:
      PrepareLocalVfs();
      break;
    case TestType::kNetwork:
    case TestType::kNetworkConsole:
      PrepareNetworkVfs();
      break;
    default:
      break;
  }
}

}  // unnamed namespace

}  // namespace test

}  // namespace maidsafe

int main(int argc, char** argv) {
  try {
    auto unuseds(maidsafe::log::Logging::Instance().Initialise(argc, argv));
    std::vector<std::string> unused_options;
    for (const auto& unused : unuseds)
      unused_options.emplace_back(&unused[0]);
    auto variables_map(maidsafe::test::ParseAllOptions(argc, argv, unused_options));
    maidsafe::test::HandleHelp(variables_map);
    maidsafe::test::GetTestType(variables_map);

    maidsafe::on_scope_exit cleanup_on_exit(maidsafe::test::remove_test_dirs);
    maidsafe::test::PrepareTest();

    auto tests_result(maidsafe::test::RunTool(argc, argv, maidsafe::test::g_root,
                                              maidsafe::test::g_temp));
    maidsafe::test::SignalChildProcessAndWaitToExit();
    return tests_result;
  }
  catch (const std::exception& e) {
    if (!maidsafe::test::g_error_message.empty()) {
      std::cout << maidsafe::test::g_error_message;
      return maidsafe::test::g_return_code;
    }
    LOG(kError) << "Exception: " << e.what();
  }
  catch (...) {
    LOG(kError) << "Exception of unknown type!";
  }
  return 64;
}<|MERGE_RESOLUTION|>--- conflicted
+++ resolved
@@ -298,12 +298,8 @@
   process_args.push_back(kExePath);
   std::string shared_memory_opt("--shared_memory " + shared_memory_name);
   process_args.push_back(shared_memory_opt);
-<<<<<<< HEAD
-                                                            process_args.push_back("--log_* I --log_colour_mode 2 --log_no_async");
-=======
   if (g_enable_vfs_logging)
     process_args.push_back("--log_* I --log_colour_mode 2");
->>>>>>> 918b644c
   const auto kCommandLine(process::ConstructCommandLine(process_args));
 
   boost::system::error_code error_code;

/*  Copyright 2011 MaidSafe.net limited

    This MaidSafe Software is licensed to you under (1) the MaidSafe.net Commercial License,
    version 1.0 or later, or (2) The General Public License (GPL), version 3, depending on which
    licence you accepted on initial access to the Software (the "Licences").

    By contributing code to the MaidSafe Software, or to this project generally, you agree to be
    bound by the terms of the MaidSafe Contributor Agreement, version 1.0, found in the root
    directory of this project at LICENSE, COPYING and CONTRIBUTOR respectively and also
    available at: http://www.maidsafe.net/licenses

    Unless required by applicable law or agreed to in writing, the MaidSafe Software distributed
    under the GPL Licence is distributed on an "AS IS" BASIS, WITHOUT WARRANTIES OR CONDITIONS
    OF ANY KIND, either express or implied.

    See the Licences for the specific language governing permissions and limitations relating to
    use of the MaidSafe Software.                                                                 */

#ifdef USES_WINMAIN
#include <Windows.h>
#include <shellapi.h>
#endif
#include <signal.h>

#include <functional>
#include <iostream>
#include <sstream>
#include <memory>
#include <string>
#include <fstream>
#include <iterator>

#ifndef MAIDSAFE_WIN32
#include <locale>
#else
#include "boost/locale/generator.hpp"
#endif
#include "boost/filesystem.hpp"
#include "boost/program_options.hpp"
#include "boost/preprocessor/stringize.hpp"
#include "boost/system/error_code.hpp"
#include "boost/interprocess/shared_memory_object.hpp"
#include "boost/interprocess/mapped_region.hpp"
#include "boost/interprocess/sync/scoped_lock.hpp"

#include "maidsafe/common/crypto.h"
#include "maidsafe/common/error.h"
#include "maidsafe/common/log.h"
#include "maidsafe/common/rsa.h"
#include "maidsafe/common/utils.h"
#include "maidsafe/common/application_support_directories.h"
#include "maidsafe/common/ipc.h"
#include "maidsafe/common/types.h"

#include "maidsafe/data_store/local_store.h"

#ifdef MAIDSAFE_WIN32
#include "maidsafe/drive/win_drive.h"
#else
#include "maidsafe/drive/unix_drive.h"
#endif

namespace fs = boost::filesystem;
namespace po = boost::program_options;
namespace ip = boost::interprocess;
namespace pt = boost::posix_time;

namespace maidsafe {

namespace drive {

#ifdef MAIDSAFE_WIN32
typedef CbfsDrive<data_store::LocalStore> LocalDrive;
#else
typedef FuseDrive<data_store::LocalStore> LocalDrive;
#endif
LocalDrive* g_local_drive(nullptr);
boost::promise<void> g_unmount;

int Mount(const fs::path &mount_dir, const fs::path &storage_dir, const Identity& unique_id,
          const Identity& parent_id, const fs::path& drive_name, bool create,
          std::shared_ptr<std::string> shared_object_name) {
  typedef ip::shared_memory_object SharedMemoryObject;
  fs::path storage_path(storage_dir / "local_store");
  DiskUsage disk_usage(std::numeric_limits<uint64_t>().max());
  auto storage(std::make_shared<data_store::LocalStore>(storage_path, disk_usage));

  boost::system::error_code error_code;
  if (!fs::exists(storage_dir, error_code)) {
    LOG(kError) << storage_dir << " doesn't exist.";
    return error_code.value();
  }
  if (!fs::exists(GetUserAppDir(), error_code)) {
    LOG(kError) << GetUserAppDir() << " doesn't exist.";
    return error_code.value();
  }

  LocalDrive drive(storage, unique_id, parent_id, mount_dir, GetUserAppDir(), drive_name, create);
  g_local_drive = &drive;
  drive.Mount();

<<<<<<< HEAD
  SharedMemoryObject shared_object(ip::open_only, shared_object_name->c_str(), ip::read_write);
=======
                                                                  std::this_thread::sleep_for(std::chrono::seconds(300));

  SharedMemoryObject shared_object(ip::open_only, shared_object_name.c_str(), ip::read_write);
>>>>>>> 8023fbc2
  ip::mapped_region region(shared_object, ip::read_write);
  MountStatus* mount_status = static_cast<MountStatus*>(region.get_address());

  {
    ip::scoped_lock<ip::interprocess_mutex> lock(mount_status->mutex);
    mount_status->mounted = true;
    pt::ptime wait_time(pt::second_clock::universal_time() + pt::seconds(10));
    auto mount_predicate([&] { return mount_status->unmount == false; });
    mount_status->condition.notify_one();
    mount_status->condition.timed_wait(lock, wait_time, mount_predicate);

    if (mount_status->unmount) {
      drive.Unmount();
      return 32;
    }
  }
  {
    ip::scoped_lock<ip::interprocess_mutex> lock(mount_status->mutex);
    auto mount_predicate([&]() { return mount_status->unmount == true; });
    mount_status->condition.wait(lock, mount_predicate);
    assert(mount_status->unmount);
  }

  drive.Unmount();

  {
    ip::scoped_lock<ip::interprocess_mutex> lock(mount_status->mutex);
    mount_status->mounted = false;
    mount_status->condition.notify_one();
  }

  return 0;
}

int Mount(const fs::path &mount_dir, const fs::path &storage_dir, const Identity& unique_id,
          const Identity& parent_id, const fs::path& drive_name, bool create) {
  typedef ip::shared_memory_object SharedMemoryObject;
  fs::path storage_path(storage_dir / "local_store");
  DiskUsage disk_usage(std::numeric_limits<uint64_t>().max());
  auto storage(std::make_shared<data_store::LocalStore>(storage_path, disk_usage));

  boost::system::error_code error_code;
  if (!fs::exists(storage_dir, error_code)) {
    LOG(kError) << storage_dir << " doesn't exist.";
    return error_code.value();
  }
  if (!fs::exists(GetUserAppDir(), error_code)) {
    LOG(kError) << GetUserAppDir() << " doesn't exist.";
    return error_code.value();
  }

  LocalDrive drive(storage, unique_id, parent_id, mount_dir, GetUserAppDir(), drive_name, create);
  g_local_drive = &drive;
  drive.Mount();

  auto wait_until_unmounted(g_unmount.get_future());
  wait_until_unmounted.get();

  return 0;
}

}  // namespace drive

}  // namespace maidsafe

const std::string kConfigFile("maidsafe_local_drive.conf");
std::string g_error_message;
int g_return_code(0);

std::string GetStringFromProgramOption(const std::string& option_name,
                                       const po::variables_map& variables_map) {
  if (variables_map.count(option_name)) {
    std::string option_string(variables_map.at(option_name).as<std::string>());
    LOG(kInfo) << option_name << " set to " << option_string;
    return option_string;
  } else {
    return "";
  }
}

po::options_description VisibleOptions() {
  po::options_description options("LocalDrive options");
  options.add_options()
#ifdef MAIDSAFE_WIN32
      ("mount_dir,D", po::value<std::string>(), " virtual drive letter (required)")
#else
      ("mount_dir,D", po::value<std::string>(), " virtual drive mount point (required)")
#endif
      ("storage_dir,S", po::value<std::string>(), " directory to store chunks (required)")
      ("unique_id,U", po::value<std::string>(), " unique identifier (required)")
      ("parent_id,R", po::value<std::string>(), " root parent directory identifier (required)")
      ("drive_name,N", po::value<std::string>(), " virtual drive name")
      ("create,C", " Must be called on first run")
      ("check_data,Z", " check all data in chunkstore");
  return options;
}

po::options_description HiddenOptions() {
  po::options_description options("Hidden options");
  options.add_options()
      ("help,h", "help message")
      ("shared_memory", po::value<std::string>(), "shared memory name (IPC)");
  return options;
}

template <typename Char>
po::variables_map ParseAllOptions(int argc, Char* argv[],
                                  const po::options_description& command_line_options,
                                  const po::options_description& config_file_options) {
  po::variables_map variables_map;
  try {
    // Parse command line
    po::store(po::basic_command_line_parser<Char>(argc, argv).options(command_line_options).
                  allow_unregistered().run(), variables_map);
    po::notify(variables_map);

    // Try to open local or main config files
    std::ifstream local_config_file(kConfigFile.c_str());
    fs::path main_config_path(fs::path(maidsafe::GetUserAppDir() / kConfigFile));
    std::ifstream main_config_file(main_config_path.string().c_str());

    // Try local first for testing
    if (local_config_file) {
      std::cout << "Using local config file \"./" << kConfigFile << "\"";
      po::store(parse_config_file(local_config_file, config_file_options), variables_map);
      po::notify(variables_map);
    } else if (main_config_file) {
      std::cout << "Using main config file \"" << main_config_path << "\"\n";
      po::store(parse_config_file(main_config_file, config_file_options), variables_map);
      po::notify(variables_map);
    }
  }
  catch (const std::exception& e) {
    g_error_message = "Fatal error:\n  " + std::string(e.what()) +
                      "\nRun with -h to see all options.\n\n";
    g_return_code = 32;
    maidsafe::ThrowError(maidsafe::CommonErrors::invalid_parameter);
  }
  return variables_map;
}

void HandleHelp(const po::variables_map& variables_map) {
  if (variables_map.count("help")) {
    std::ostringstream stream;
    stream << VisibleOptions() << "\nThese can also be set via a config file at \"./"
           << kConfigFile << "\" or at " << fs::path(maidsafe::GetUserAppDir() / kConfigFile)
           << "\n\n";
    g_error_message = stream.str();
    g_return_code = 0;
    throw maidsafe::MakeError(maidsafe::CommonErrors::success);
  }
}

struct Options {
  Options() : mount_dir(), chunk_store(), drive_name(), unique_id(), parent_id(), create(false),
              check_data(false) {}
  fs::path mount_dir, chunk_store, drive_name;
  maidsafe::Identity unique_id, parent_id;
  bool create, check_data;
};

bool GetFromIpc(const po::variables_map& variables_map, Options& options,
                std::shared_ptr<std::string> shared_object_name) {
  if (variables_map.count("shared_memory")) {
    std::string shared_memory_name(variables_map.at("shared_memory").as<std::string>());
    auto hash(maidsafe::crypto::Hash<maidsafe::crypto::SHA512>(shared_memory_name).string());
    shared_object_name.reset(new std::string(maidsafe::HexEncode(hash).substr(0, 32)));
    auto vec_strings = maidsafe::ipc::ReadSharedMemory(shared_memory_name.c_str(), 6);
    options.mount_dir = vec_strings[0];
    options.chunk_store = vec_strings[1];
    options.unique_id = maidsafe::Identity(vec_strings[2]);
    options.parent_id = maidsafe::Identity(vec_strings[3]);
    options.drive_name = vec_strings[4];
    options.create = (std::stoi(vec_strings[5]) != 0);
    maidsafe::ipc::RemoveSharedMemory(shared_memory_name);
    return true;
  }
  return false;
}

void GetFromProgramOptions(const po::variables_map& variables_map, Options& options) {
  options.mount_dir = GetStringFromProgramOption("mount_dir", variables_map);
  options.chunk_store = GetStringFromProgramOption("storage_dir", variables_map);
  auto unique_id(GetStringFromProgramOption("unique_id", variables_map));
  if (!unique_id.empty())
    options.unique_id = maidsafe::Identity(unique_id);
  auto parent_id(GetStringFromProgramOption("parent_id", variables_map));
  if (!parent_id.empty())
    options.parent_id = maidsafe::Identity(parent_id);
  options.drive_name = GetStringFromProgramOption("drive_name", variables_map);
  options.create = (variables_map.count("create") != 0);
}

void ValidateOptions(const Options& options) {
  std::string error_message;
  g_return_code = 0;
  if (options.mount_dir.empty()) {
    error_message += "  mount_dir must be set\n";
    ++g_return_code;
  }
  if (options.chunk_store.empty()) {
    error_message += "  chunk_store must be set\n";
    g_return_code += 2;
  }
  if (!options.unique_id.IsInitialised()) {
    error_message += "  unique_id must be set to a 64 character string\n";
    g_return_code += 4;
  }
  if (!options.parent_id.IsInitialised()) {
    error_message += "  parent_id must be set to a 64 character string\n";
    g_return_code += 8;
  }

  if (g_return_code) {
    g_error_message = "Fatal error:\n" + error_message + "\nRun with -h to see all options.\n\n";
    maidsafe::ThrowError(maidsafe::CommonErrors::invalid_parameter);
  }
}

#ifdef MAIDSAFE_WIN32

BOOL CtrlHandler(DWORD control_type) {
  LOG(kInfo) << "Received console control signal " << control_type << ".  Unmounting.";
  if (!maidsafe::drive::g_local_drive)
    return FALSE;
  maidsafe::drive::g_local_drive->Unmount();
  maidsafe::drive::g_unmount.set_value();
  return TRUE;
}

void SetSignalHandler() {
  if (!SetConsoleCtrlHandler(reinterpret_cast<PHANDLER_ROUTINE>(&CtrlHandler), TRUE)) {
    g_error_message = "Failed to set control handler.\n\n";
    g_return_code = 16;
    maidsafe::ThrowError(maidsafe::CommonErrors::unknown);
  }
}

#else

void SetSignalHandler() {}

#endif

#ifdef USES_WINMAIN
int CALLBACK wWinMain(HINSTANCE /*handle_to_instance*/, HINSTANCE /*handle_to_previous_instance*/,
                      PWSTR /*command_line_args_without_program_name*/, int /*command_show*/) {
  int argc(0);
  LPWSTR* argv(nullptr);
  argv = CommandLineToArgvW(GetCommandLineW(), &argc);
#else
int main(int argc, char* argv[]) {
  maidsafe::log::Logging::Instance().Initialise(argc, argv);
#endif

#ifdef MAIDSAFE_WIN32
  std::locale::global(boost::locale::generator().generate(""));
#else
  std::locale::global(std::locale(""));
#endif
  fs::path::imbue(std::locale());
  boost::system::error_code error_code;
  try {
    // Set up command line options and config file options
    auto visible_options(VisibleOptions());
    po::options_description command_line_options, config_file_options;
    command_line_options.add(visible_options).add(HiddenOptions());
    config_file_options.add(visible_options);

    // Read in options
    auto variables_map(ParseAllOptions(argc, argv, command_line_options, config_file_options));
    HandleHelp(variables_map);
    Options options;
    std::shared_ptr<std::string> shared_object_name;
    if (!GetFromIpc(variables_map, options, shared_object_name))
      GetFromProgramOptions(variables_map, options);

    // Validate options and run the Drive
    ValidateOptions(options);
    SetSignalHandler();
    if (shared_object_name)
      return maidsafe::drive::Mount(options.mount_dir, options.chunk_store, options.unique_id,
                                    options.parent_id, options.drive_name, options.create,
                                    shared_object_name);
    else
      return maidsafe::drive::Mount(options.mount_dir, options.chunk_store, options.unique_id,
                                    options.parent_id, options.drive_name, options.create);
  }
  catch (const std::exception& e) {
    if (!g_error_message.empty()) {
      std::cout << g_error_message;
      return g_return_code;
    }
    LOG(kError) << "Exception: " << e.what();
  }
  catch (...) {
    LOG(kError) << "Exception of unknown type!";
  }
  return 64;
}<|MERGE_RESOLUTION|>--- conflicted
+++ resolved
@@ -99,13 +99,7 @@
   g_local_drive = &drive;
   drive.Mount();
 
-<<<<<<< HEAD
   SharedMemoryObject shared_object(ip::open_only, shared_object_name->c_str(), ip::read_write);
-=======
-                                                                  std::this_thread::sleep_for(std::chrono::seconds(300));
-
-  SharedMemoryObject shared_object(ip::open_only, shared_object_name.c_str(), ip::read_write);
->>>>>>> 8023fbc2
   ip::mapped_region region(shared_object, ip::read_write);
   MountStatus* mount_status = static_cast<MountStatus*>(region.get_address());
 

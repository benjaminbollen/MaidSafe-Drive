/* Copyright 2011 MaidSafe.net limited

This MaidSafe Software is licensed under the MaidSafe.net Commercial License, version 1.0 or later,
and The General Public License (GPL), version 3. By contributing code to this project You agree to
the terms laid out in the MaidSafe Contributor Agreement, version 1.0, found in the root directory
of this project at LICENSE, COPYING and CONTRIBUTOR respectively and also available at:

http://www.novinet.com/license

Unless required by applicable law or agreed to in writing, software distributed under the License is
distributed on an "AS IS" BASIS, WITHOUT WARRANTIES OR CONDITIONS OF ANY KIND, either express or
implied. See the License for the specific language governing permissions and limitations under the
License.
*/

#include <signal.h>

#include <functional>
#include <iostream>  // NOLINT
#include <memory>
#include <string>
#include <fstream>  // NOLINT
#include <iterator>

#include "boost/filesystem.hpp"
#include "boost/program_options.hpp"
#include "boost/preprocessor/stringize.hpp"
#include "boost/system/error_code.hpp"

#include "maidsafe/common/crypto.h"
#include "maidsafe/common/log.h"
#include "maidsafe/common/rsa.h"
#include "maidsafe/common/utils.h"

#include "maidsafe/data_store/surefile_store.h"

#ifdef WIN32
#  include "maidsafe/drive/win_drive.h"
#else
#  include "maidsafe/drive/unix_drive.h"
#endif
#include "maidsafe/drive/return_codes.h"

namespace fs = boost::filesystem;
namespace po = boost::program_options;

namespace maidsafe {
namespace drive {

namespace {

std::function<void()> g_unmount_functor;

void CtrlCHandler(int /*value*/) {
  g_unmount_functor();
}

}  // unnamed namespace

template<typename Storage>
struct Drive {
#ifdef WIN32
  typedef CbfsDriveInUserSpace<Storage> DemoDrive;
#else
  typedef FuseDriveInUserSpace<Storage> DemoDrive;
#endif
};

int Mount(const fs::path &mount_dir, const fs::path &chunk_dir) {
  fs::path storage_path(chunk_dir / "store");
  DiskUsage disk_usage(1048576000);
  MemoryUsage memory_usage(0);
  maidsafe::data_store::SureFileStore storage(storage_path, disk_usage);

  boost::system::error_code error_code;
  if (!fs::exists(chunk_dir, error_code))
    return error_code.value();

  std::string root_parent_id;
  fs::path id_path(storage_path / "root_parent_id");
  bool first_run(!fs::exists(id_path, error_code));
  if (!first_run)
    BOOST_VERIFY(ReadFile(id_path, &root_parent_id) && !root_parent_id.empty());

  // The following values are passed in and returned on unmount.
  int64_t max_space(std::numeric_limits<int64_t>::max()), used_space(0);
  Identity unique_user_id(Identity(std::string(64, 'a')));
  typedef Drive<maidsafe::data_store::SureFileStore>::DemoDrive Drive;
<<<<<<< HEAD
  typedef std::unique_ptr<Drive> DrivePtr;
  DrivePtr drive(new Drive(storage,
                           unique_user_id,
                           root_parent_id,
                           mount_dir,
                           "MaidSafeDrive",
                           max_space,
                           used_space));
=======
  Drive drive(storage,
              maid,
              unique_user_id,
              root_parent_id,
              mount_dir,
              "MaidSafeDrive",
              max_space,
              used_space);
>>>>>>> 53f1a311
  if (first_run)
    BOOST_VERIFY(WriteFile(id_path, drive.root_parent_id()));

  g_unmount_functor = [&] { drive.Unmount(max_space, used_space); };
  signal(SIGINT, CtrlCHandler);
  drive.WaitUntilUnMounted();

  return 0;
}

}  // namespace drive
}  // namespace maidsafe


fs::path GetPathFromProgramOption(const std::string &option_name,
                                  po::variables_map *variables_map,
                                  bool must_exist) {
  if (variables_map->count(option_name)) {
    boost::system::error_code error_code;
    fs::path option_path(variables_map->at(option_name).as<std::string>());
    if (must_exist) {
      if (!fs::exists(option_path, error_code) || error_code) {
        LOG(kError) << "Invalid " << option_name << " option.  " << option_path
                    << " doesn't exist or can't be accessed (error message: "
                    << error_code.message() << ")";
        return fs::path();
      }
      if (!fs::is_directory(option_path, error_code) || error_code) {
        LOG(kError) << "Invalid " << option_name << " option.  " << option_path
                    << " is not a directory (error message: "
                    << error_code.message() << ")";
        return fs::path();
      }
    } else {
      if (fs::exists(option_path, error_code)) {
        LOG(kError) << "Invalid " << option_name << " option.  " << option_path
                    << " already exists (error message: "
                    << error_code.message() << ")";
        return fs::path();
      }
    }
    LOG(kInfo) << option_name << " set to " << option_path;
    return option_path;
  } else {
    LOG(kWarning) << "You must set the " << option_name << " option to a"
                 << (must_exist ? "n " : " non-") << "existing directory.";
    return fs::path();
  }
}


int main(int argc, char *argv[]) {
  maidsafe::log::Logging::Instance().Initialise(argc, argv);
  boost::system::error_code error_code;
#ifdef WIN32
  fs::path logging_dir("C:\\ProgramData\\MaidSafeDrive\\logs");
#else
  fs::path logging_dir(fs::temp_directory_path(error_code) / "maidsafe_drive/logs");
  if (error_code) {
    LOG(kError) << error_code.message();
    return 1;
  }
#endif
  if (!fs::exists(logging_dir, error_code))
    fs::create_directories(logging_dir, error_code);
  if (error_code)
    LOG(kError) << error_code.message();
  if (!fs::exists(logging_dir, error_code))
    LOG(kError) << "Couldn't create logging directory at " << logging_dir;
  fs::path log_path(logging_dir / "maidsafe_drive");
  // All command line parameters are only for this run. To allow persistance, update the config
  // file. Command line overrides any config file settings.
  try {
    po::options_description options_description("Allowed options");
    options_description.add_options()
        ("help,h", "print this help message")
        ("chunkdir,C", po::value<std::string>(), "set directory to store chunks")
        ("mountdir,D", po::value<std::string>(), "set virtual drive name")
        ("checkdata", "check all data (metadata and chunks)");

    po::variables_map variables_map;
    po::store(po::command_line_parser(argc, argv).options(options_description).allow_unregistered().
                                                  run(), variables_map);
    po::notify(variables_map);

    // set up options for config file
    po::options_description config_file_options;
    config_file_options.add(options_description);

    // try open some config options
    std::ifstream local_config_file("maidsafe_drive.conf");
#ifdef WIN32
    fs::path main_config_path("C:/ProgramData/MaidSafeDrive/maidsafe_drive.conf");
#else
    fs::path main_config_path("/etc/maidsafe_drive.conf");
#endif
    std::ifstream main_config_file(main_config_path.string().c_str());

    // try local first for testing
    if (local_config_file) {
      LOG(kInfo) << "Using local config file \"maidsafe_drive.conf\"";
      store(parse_config_file(local_config_file, config_file_options), variables_map);
      notify(variables_map);
    } else if (main_config_file) {
      LOG(kInfo) << "Using main config file " << main_config_path;
      store(parse_config_file(main_config_file, config_file_options), variables_map);
      notify(variables_map);
    } else {
      LOG(kWarning) << "No configuration file found at " << main_config_path;
    }

    if (variables_map.count("help")) {
      std::cout << options_description << '\n';
      return 1;
    }

    fs::path chunkstore_path(GetPathFromProgramOption("chunkdir", &variables_map, true));
#ifdef WIN32
    fs::path mount_path(GetPathFromProgramOption("mountdir", &variables_map, false));
#else
    fs::path mount_path(GetPathFromProgramOption("mountdir", &variables_map, true));
#endif

    if (variables_map.count("stop")) {
      LOG(kInfo) << "Trying to stop.";
      return 0;
    }

    if (chunkstore_path == fs::path() || mount_path == fs::path()) {
      LOG(kWarning) << options_description;
      return 1;
    }

    int result(maidsafe::drive::Mount(mount_path, chunkstore_path));
    return result;
  }
  catch(const std::exception& e) {
    LOG(kError) << "Exception: " << e.what();
    return 1;
  }
  catch(...) {
    LOG(kError) << "Exception of unknown type!";
  }
  return 0;
}<|MERGE_RESOLUTION|>--- conflicted
+++ resolved
@@ -86,25 +86,13 @@
   int64_t max_space(std::numeric_limits<int64_t>::max()), used_space(0);
   Identity unique_user_id(Identity(std::string(64, 'a')));
   typedef Drive<maidsafe::data_store::SureFileStore>::DemoDrive Drive;
-<<<<<<< HEAD
-  typedef std::unique_ptr<Drive> DrivePtr;
-  DrivePtr drive(new Drive(storage,
-                           unique_user_id,
-                           root_parent_id,
-                           mount_dir,
-                           "MaidSafeDrive",
-                           max_space,
-                           used_space));
-=======
   Drive drive(storage,
-              maid,
               unique_user_id,
               root_parent_id,
               mount_dir,
               "MaidSafeDrive",
               max_space,
               used_space);
->>>>>>> 53f1a311
   if (first_run)
     BOOST_VERIFY(WriteFile(id_path, drive.root_parent_id()));
 

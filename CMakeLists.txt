#==================================================================================================#
#                                                                                                  #
#  Copyright 2012 MaidSafe.net limited                                                             #
#                                                                                                  #
#  This MaidSafe Software is licensed under the MaidSafe.net Commercial License, version 1.0 or    #
#  later, and The General Public License (GPL), version 3. By contributing code to this project    #
#  You agree to the terms laid out in the MaidSafe Contributor Agreement, version 1.0, found in    #
#  the root directory of this project at LICENSE, COPYING and CONTRIBUTOR respectively and also    #
#  available at:                                                                                   #
#                                                                                                  #
#    http://www.novinet.com/license                                                                #
#                                                                                                  #
#  Unless required by applicable law or agreed to in writing, software distributed under the       #
#  License is distributed on an "AS IS" BASIS, WITHOUT WARRANTIES OR CONDITIONS OF ANY KIND,       #
#  either express or implied. See the License for the specific language governing permissions      #
#  and limitations under the License.                                                              #
#                                                                                                  #
#==================================================================================================#


set(CMAKE_DISABLE_SOURCE_CHANGES ON)
set(CMAKE_DISABLE_IN_SOURCE_BUILD ON)

cmake_minimum_required(VERSION 2.8.10 FATAL_ERROR)
project(drive)

include(../../cmake_modules/standard_setup.cmake)

include_directories(${common_SOURCE_DIR}/include)
include_directories(${private_SOURCE_DIR}/include)
include_directories(${passport_SOURCE_DIR}/include)
include_directories(${encrypt_SOURCE_DIR}/include)
include_directories(${routing_SOURCE_DIR}/include)
include_directories(${rudp_SOURCE_DIR}/include)
include_directories(${nfs_SOURCE_DIR}/include)


#==================================================================================================#
# Callback File System / Fuse library search                                                       #
#==================================================================================================#
set(DriveThirdPartyIncludes PARENT_SCOPE)
if(WIN32)
  include(maidsafe_find_cbfs)
  set(DriveThirdPartyIncludes ${Cbfs_INCLUDE_DIR} PARENT_SCOPE)
else()
  include(maidsafe_find_fuse)
  if(APPLE)
    set(DriveThirdPartyIncludes ${Fuse_INCLUDE_DIR} PARENT_SCOPE)
  endif()
endif()


#==================================================================================================#
# Set up all files as GLOBs                                                                        #
#==================================================================================================#
set(DriveSourcesDir ${PROJECT_SOURCE_DIR}/src/maidsafe/drive)
set(DriveApiDir ${PROJECT_SOURCE_DIR}/include/maidsafe/drive)
glob_dir(Drive ${DriveSourcesDir} Drive)
set(DemoMain ${DriveSourcesDir}/demo_main.cc)
set(WinServiceMain ${DriveSourcesDir}/win_service_main.cc)
set(UnixFiles ${DriveApiDir}/unix_drive.h ${DriveSourcesDir}/unix_drive.cc)
set(CbfsWinFiles ${DriveApiDir}/win_drive.h ${DriveSourcesDir}/win_drive.cc)
set(DummyWinFiles ${DriveApiDir}/dummy_win_drive.h ${DriveSourcesDir}/dummy_win_drive.cc)

if(WIN32)
  if(Cbfs_FOUND)
    list(REMOVE_ITEM DriveAllFiles ${DemoMain} ${WinServiceMain} ${UnixFiles} ${DummyWinFiles})
  else()
    list(REMOVE_ITEM DriveAllFiles ${DemoMain} ${WinServiceMain} ${UnixFiles} ${CbfsWinFiles})
  endif()
else()
  list(REMOVE_ITEM DriveAllFiles ${DemoMain} ${WinServiceMain} ${CbfsWinFiles} ${DummyWinFiles})
endif()

glob_dir(DriveTests ${DriveSourcesDir}/tests Tests)
list(REMOVE_ITEM DriveTestsAllFiles ${DriveSourcesDir}/tests/virtual_filesystem_test.cc)
list(REMOVE_ITEM DriveTestsAllFiles ${DriveSourcesDir}/tests/shares_test.cc)
set(TestSharesFiles ${DriveSourcesDir}/tests/shares_test.cc
                    ${DriveSourcesDir}/tests/test_main.cc
                    ${DriveSourcesDir}/tests/test_utils.cc
                    ${DriveSourcesDir}/tests/test_utils.h)
set(TestVfsFiles ${DriveSourcesDir}/tests/virtual_filesystem_test.cc
                 ${DriveSourcesDir}/tests/test_utils.cc
                 ${DriveSourcesDir}/tests/test_utils.h)
if(WIN32)
  glob_dir(Installer ${DriveSourcesDir}/installer Installer)
endif()


#==================================================================================================#
# Define MaidSafe libraries and executables                                                        #
#==================================================================================================#
ms_add_static_library(drive ${DriveAllFiles})
<<<<<<< HEAD
target_link_libraries(maidsafe_drive maidsafe_encrypt maidsafe_nfs)
=======
target_link_libraries(maidsafe_drive maidsafe_encrypt maidsafe_nfs_client)
ms_add_static_library(demo_drive ${DriveAllFiles})
target_link_libraries(maidsafe_demo_drive maidsafe_demo_encrypt maidsafe_nfs_client)
set_target_properties(maidsafe_demo_drive PROPERTIES COMPILE_DEFINITIONS "MAIDSAFE_DRIVE_DEMO")
>>>>>>> 7f9f61d9
if(WIN32)
  if(Cbfs_FOUND)
    ms_add_executable(cbfs_driver "Production" ${InstallerAllFiles})
    target_link_libraries(maidsafe_drive ${Cbfs_LIBRARIES})
    target_link_libraries(cbfs_driver ${BoostFilesystemLibs} ${BoostSystemLibs} ${Cbfs_LIBRARIES} ${JustThread_LIBRARIES})
    add_dependencies(cbfs_driver boost)
  endif()
elseif(APPLE)
  target_link_libraries(maidsafe_drive ${Fuse_LIBRARY})
else()
  target_link_libraries(maidsafe_drive ${Fuse_LIBRARY} rt dl)
endif()

#TODO (TEAM) Create unit test target for directory listing to build even with dummy win dependency
if(MaidsafeTesting AND (Cbfs_FOUND OR NOT WIN32))
  ms_add_executable(drive_demo Tools ${DemoMain})
  target_link_libraries(drive_demo maidsafe_drive)

  ms_add_executable(TESTdrive_listings_api "Tests/Drive" ${DriveTestsAllFiles})
  ms_add_executable(TESTdrive_virtual_filesystem "Tests/Drive" ${TestVfsFiles})
  ms_add_executable(TESTdrive_real_filesystem "Tests/Drive" ${TestVfsFiles})

  target_link_libraries(TESTdrive_listings_api maidsafe_drive)
  target_link_libraries(TESTdrive_virtual_filesystem maidsafe_drive)
  target_link_libraries(TESTdrive_real_filesystem maidsafe_drive)
endif()

rename_outdated_built_exes()


#==================================================================================================#
# Set compiler and linker flags                                                                    #
#==================================================================================================#
include(standard_flags)
if(Cbfs_FOUND)
  add_definitions(-DCBFS_KEY=${Cbfs_KEY} -DHAVE_CBFS)
endif()

if(MaidsafeTesting AND (Cbfs_FOUND OR NOT WIN32))
  set_target_properties(TESTdrive_real_filesystem PROPERTIES COMPILE_DEFINITIONS "DISK_TEST")
endif()
if(Cbfs_FOUND)
  set_target_properties(cbfs_driver PROPERTIES LINK_FLAGS "/level='requireAdministrator' /uiAccess='false'")
endif()
add_coverage_exclude(demo_main\\\\.cc)


#==================================================================================================#
# Tests                                                                                            #
#==================================================================================================#
if(MaidsafeTesting)
  add_style_test()
  if(Cbfs_FOUND OR NOT WIN32)
    add_gtests(TESTdrive_listings_api)
    add_gtests(TESTdrive_virtual_filesystem)
  endif()
  add_project_experimental()
  test_summary_output()
endif()<|MERGE_RESOLUTION|>--- conflicted
+++ resolved
@@ -91,14 +91,7 @@
 # Define MaidSafe libraries and executables                                                        #
 #==================================================================================================#
 ms_add_static_library(drive ${DriveAllFiles})
-<<<<<<< HEAD
-target_link_libraries(maidsafe_drive maidsafe_encrypt maidsafe_nfs)
-=======
 target_link_libraries(maidsafe_drive maidsafe_encrypt maidsafe_nfs_client)
-ms_add_static_library(demo_drive ${DriveAllFiles})
-target_link_libraries(maidsafe_demo_drive maidsafe_demo_encrypt maidsafe_nfs_client)
-set_target_properties(maidsafe_demo_drive PROPERTIES COMPILE_DEFINITIONS "MAIDSAFE_DRIVE_DEMO")
->>>>>>> 7f9f61d9
 if(WIN32)
   if(Cbfs_FOUND)
     ms_add_executable(cbfs_driver "Production" ${InstallerAllFiles})
